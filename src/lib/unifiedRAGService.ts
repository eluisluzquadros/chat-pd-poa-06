--- conflicted
+++ resolved
@@ -38,12 +38,8 @@
    */
   private getEndpoint(): string {
     const version = this.getSystemVersion();
-<<<<<<< HEAD
-    return version === 'v2' ? 'agentic-rag-v3' : 'agentic-rag';
-=======
     // Usando agentic-rag com o novo código RAG real (sem fallbacks)
     return 'agentic-rag';
->>>>>>> e672ad2a
   }
 
   /**
@@ -59,21 +55,12 @@
       bypassCache: options.bypassCache !== false
     };
 
-<<<<<<< HEAD
-    // Add v2-specific fields if using v2 endpoint
-    if (endpoint === 'agentic-rag-v3') {
-      return {
-        ...baseBody,
-        query: options.message, // v3 uses 'query'
-        message: options.message, // Also include 'message' for compatibility
-=======
     // Add fields for new RAG real implementation
     if (endpoint === 'agentic-rag') {
       return {
         ...baseBody,
         query: options.message, // For compatibility
         message: options.message,
->>>>>>> e672ad2a
         options: {
           useAgenticRAG: true,
           useKnowledgeGraph: true,
